package main

import (
	"os"
	"encoding/json"
)

func Registrar(state map[string]*FileState, input chan []*FileEvent) {
	for events := range input {
		emit ("Registrar: precessing %d events\n", len(events))
		// Take the last event found for each file source
		for _, event := range events {
			// skip stdin
			if *event.Source == "-" {
				continue
			}

			ino, dev := file_ids(event.fileinfo)
			state[*event.Source] = &FileState{
				Source: event.Source,
				// take the offset + length of the line + newline char and
				// save it as the new starting offset.
				// This issues a problem, if the EOL is a CRLF! Then on start it read the LF again and generates a event with an empty line
				Offset: event.Offset + int64(len(*event.Text)) + 1, // REVU: this is begging for BUGs
				Inode:  ino,
				Device: dev,
			}
			//log.Printf("State %s: %d\n", *event.Source, event.Offset)
		}

		if e := writeRegistry(state, ".logstash-forwarder"); e != nil {
			// REVU: but we should panic, or something, right?
			emit("WARNING: (continuing) update of registry returned error: %s", e)
		}
	}
}

func writeRegistry(state map[string]*FileState, path string) error {
	tempfile := path + ".new"
	file, e := os.Create(tempfile)
	if e != nil {
		emit("Failed to create tempfile (%s) for writing: %s\n", tempfile, e)
		return e
	}

	encoder := json.NewEncoder(file)
	encoder.Encode(state)
<<<<<<< HEAD
	file.Close()
    
=======

	file.Close()

>>>>>>> 1133d2e1
	return onRegistryWrite(path, tempfile)
}<|MERGE_RESOLUTION|>--- conflicted
+++ resolved
@@ -1,13 +1,13 @@
 package main
 
 import (
+	"encoding/json"
 	"os"
-	"encoding/json"
 )
 
 func Registrar(state map[string]*FileState, input chan []*FileEvent) {
 	for events := range input {
-		emit ("Registrar: precessing %d events\n", len(events))
+		emit("Registrar: precessing %d events\n", len(events))
 		// Take the last event found for each file source
 		for _, event := range events {
 			// skip stdin
@@ -45,13 +45,7 @@
 
 	encoder := json.NewEncoder(file)
 	encoder.Encode(state)
-<<<<<<< HEAD
-	file.Close()
-    
-=======
-
 	file.Close()
 
->>>>>>> 1133d2e1
 	return onRegistryWrite(path, tempfile)
 }