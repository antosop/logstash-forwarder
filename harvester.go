package main

import (
  "bufio"
  "bytes"
  "io"
  "log"
  "os" // for File and friends
  "time"
)

type Harvester struct {
  Path string /* the file path to harvest */
  FileConfig FileConfig
  Offset int64
  FinishChan chan int64

  file *os.File /* the file being watched */
}

func (h *Harvester) Harvest(output chan *FileEvent) {
  h.open()
  info, _ := h.file.Stat() // TODO(sissel): Check error
  defer h.file.Close()
  //info, _ := file.Stat()

  // On completion, push offset so we can continue where we left off if we relaunch on the same file
  defer func() { h.FinishChan <- h.Offset }()

  var line uint64 = 0 // Ask registrar about the line number

  // get current offset in file
  offset, _ := h.file.Seek(0, os.SEEK_CUR)

  if h.Offset > 0 {
    log.Printf("Started harvester at position %d (current offset now %d): %s\n", h.Offset, offset, h.Path)
  } else if *from_beginning {
    log.Printf("Started harvester from beginning of file (current offset now %d): %s\n", offset, h.Path)
  } else {
    log.Printf("Started harvester at end of file (current offset now %d): %s\n", offset, h.Path)
  }

  h.Offset = offset

  // TODO(sissel): Make the buffer size tunable at start-time
  reader := bufio.NewReaderSize(h.file, 16<<10) // 16kb buffer by default
  buffer := new(bytes.Buffer)

  var read_timeout = 10 * time.Second
  last_read_time := time.Now()
  for {
    text, bytesread, err := h.readline(reader, buffer, read_timeout)

    if err != nil {
      if err == io.EOF {
        // timed out waiting for data, got eof.
        // Check to see if the file was truncated
        info, _ := h.file.Stat()
        if info.Size() < h.Offset {
          log.Printf("File truncated, seeking to beginning: %s\n", h.Path)
          h.file.Seek(0, os.SEEK_SET)
          h.Offset = 0
        } else if age := time.Since(last_read_time); age > h.FileConfig.deadtime {
          // if last_read_time was more than dead time, this file is probably
          // dead. Stop watching it.
          log.Printf("Stopping harvest of %s; last change was %v ago\n", h.Path, age)
          return
        }
        continue
      } else {
        log.Printf("Unexpected state reading from %s; error: %s\n", h.Path, err)
        return
      }
    }
    last_read_time = time.Now()

    line++
    event := &FileEvent{
      Source: &h.Path,
      Offset: h.Offset,
      Line: line,
      Text: text,
      Fields: &h.FileConfig.Fields,
      fileinfo: &info,
    }
<<<<<<< HEAD
    offset += int64(bytesread)
=======
    h.Offset += int64(len(*event.Text)) + 1  // +1 because of the line terminator
>>>>>>> 0db0bc83

    output <- event // ship the new event downstream
  } /* forever */
}

func (h *Harvester) open() *os.File {
  // Special handling that "-" means to read from standard input
  if h.Path == "-" {
    h.file = os.Stdin
    return h.file
  }

  for {
    var err error
    h.file, err = os.Open(h.Path)

    if err != nil {
      // retry on failure.
      log.Printf("Failed opening %s: %s\n", h.Path, err)
      time.Sleep(5 * time.Second)
    } else {
      break
    }
  }

  // TODO(sissel): Only seek if the file is a file, not a pipe or socket.
  if h.Offset > 0 {
    h.file.Seek(h.Offset, os.SEEK_SET)
  } else if *from_beginning {
    h.file.Seek(0, os.SEEK_SET)
  } else {
    h.file.Seek(0, os.SEEK_END)
  }

  return h.file
}

func (h *Harvester) readline(reader *bufio.Reader, buffer *bytes.Buffer, eof_timeout time.Duration) (*string, int, error) {
  var is_partial bool = true
  var newline_length int = 1
  start_time := time.Now()

  for {
    segment, err := reader.ReadBytes('\n')

    if segment != nil && len(segment) > 0 {
      if segment[len(segment)-1] == '\n' {
        // Found a complete line
        is_partial = false

        // Check if also a CR present
        if len(segment) > 1 && segment[len(segment)-2] == '\r' {
          newline_length++
        }
      }

      // TODO(sissel): if buffer exceeds a certain length, maybe report an error condition? chop it?
      buffer.Write(segment)
    }

    if err != nil {
      if err == io.EOF && is_partial {
        time.Sleep(1 * time.Second) // TODO(sissel): Implement backoff

        // Give up waiting for data after a certain amount of time.
        // If we time out, return the error (eof)
        if time.Since(start_time) > eof_timeout {
          return nil, 0, err
        }
        continue
      } else {
        log.Println(err)
        return nil, 0, err // TODO(sissel): don't do this?
      }
    }

    // If we got a full line, return the whole line without the EOL chars (CRLF or LF)
    if !is_partial {
      // Get the str length with the EOL chars (LF or CRLF)
      bufferSize := buffer.Len()
      str := new(string)
      *str = buffer.String()[:bufferSize - newline_length]
      // Reset the buffer for the next line
      buffer.Reset()
      return str, bufferSize, nil
    }
  } /* forever read chunks */

  return nil, 0, nil
}<|MERGE_RESOLUTION|>--- conflicted
+++ resolved
@@ -83,11 +83,7 @@
       Fields: &h.FileConfig.Fields,
       fileinfo: &info,
     }
-<<<<<<< HEAD
-    offset += int64(bytesread)
-=======
     h.Offset += int64(len(*event.Text)) + 1  // +1 because of the line terminator
->>>>>>> 0db0bc83
 
     output <- event // ship the new event downstream
   } /* forever */
