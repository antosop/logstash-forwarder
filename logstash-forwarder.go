--- conflicted
+++ resolved
@@ -37,7 +37,6 @@
 	}
 }
 
-<<<<<<< HEAD
 func verifyConfig(config Config) error {
 	if len(config.Files) == 0 {
 		return fmt.Errorf("No paths given. What files do you want me to watch?")
@@ -45,8 +44,6 @@
 	return nil
 }
 
-=======
->>>>>>> 28f9cd4a
 func initsplash() {
 	log.Println("logstash-forwarder initialzing ...")
 	log.Printf("\tconfig-file:         <%s>", config_fname)
@@ -60,20 +57,11 @@
 
 func main() {
 
-<<<<<<< HEAD
-	/* /// configure /////////////////////////////// */
-
 	// parse flags and emit the startup splash
 	// enforce required cmd-line args
 
-=======
-	// parse flags and emit the startup splash
-	// enforce required cmd-line args
->>>>>>> 28f9cd4a
 	flag.Parse()
-	checkRequiredFlags()
 
-<<<<<<< HEAD
 	checkRequiredFlags()
 
 	// load and very configuration
@@ -88,26 +76,12 @@
 		log.Fatalf("fatal error: %s - will exit.", e)
 	}
 
-	/* /// initialize ////////////////////////////// */
+	/* initialize */
 
 	initsplash()
 
 	// REVU: check semantics of page nil to signal shutdown
 	// TODO (joubin)
-=======
-	initsplash()
-
-	// initialize
-	config, err := LoadConfig(config_fname)
-	if err != nil {
-		return
-	}
-
-	if len(config.Files) == 0 {
-		log.Fatalf("No paths given. What files do you want me to watch?\n")
-	}
-
->>>>>>> 28f9cd4a
 	event_chan := make(chan *FileEvent, 16)
 	publisher_chan := make(chan []*FileEvent, 1)
 	registrar_chan := make(chan []*FileEvent, 1)
@@ -139,7 +113,7 @@
 		configureSyslog()
 	}
 
-	/* /// start /////////////////////////////////// */
+	/* start */
 
 	// Prospect the globs/paths given on the command line and launch harvesters
 	for _, fileconfig := range config.Files {
@@ -156,8 +130,5 @@
 
 	log.Println("logstash-forwarder started.")
 
-<<<<<<< HEAD
 	return
-=======
->>>>>>> 28f9cd4a
 } /* main */