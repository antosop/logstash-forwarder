package main

import (
	"os"
)

func onRegistryWrite(path, tempfile string) error {
	old := path + ".old"
	var e error
<<<<<<< HEAD
    
	os.Remove(old);
    
	if e = os.Rename(path, old); e != nil && !os.IsNotExist(e) {
=======

	os.Remove(old);
	if e = os.Rename(path, old); e != nil {
>>>>>>> 1133d2e1
		emit("registry rotate: rename of %s to %s - %s\n", path, old, e)
		return e
	}

<<<<<<< HEAD
=======
	os.Remove(path);
>>>>>>> 1133d2e1
	if e = os.Rename(tempfile, path); e != nil {
		emit("registry rotate: rename of %s to %s - %s\n", tempfile, path, e)
		return e
	}
	return nil
}<|MERGE_RESOLUTION|>--- conflicted
+++ resolved
@@ -7,24 +7,14 @@
 func onRegistryWrite(path, tempfile string) error {
 	old := path + ".old"
 	var e error
-<<<<<<< HEAD
-    
-	os.Remove(old);
-    
-	if e = os.Rename(path, old); e != nil && !os.IsNotExist(e) {
-=======
 
-	os.Remove(old);
+	os.Remove(old)
 	if e = os.Rename(path, old); e != nil {
->>>>>>> 1133d2e1
 		emit("registry rotate: rename of %s to %s - %s\n", path, old, e)
 		return e
 	}
 
-<<<<<<< HEAD
-=======
-	os.Remove(path);
->>>>>>> 1133d2e1
+	os.Remove(path)
 	if e = os.Rename(tempfile, path); e != nil {
 		emit("registry rotate: rename of %s to %s - %s\n", tempfile, path, e)
 		return e
